import abc
import datetime
import numpy as np
import xarray as xr
<<<<<<< HEAD
from typing import Any, Dict, List, Union
=======
from typing import Any, Dict
>>>>>>> 9670a21e

from tsdat.utils import DSUtil
from tsdat.config import (
    Config,
    DatasetDefinition,
)
from tsdat.io import (
    DatastreamStorage,
    FileHandler
)


class Pipeline(abc.ABC):

    def __init__(self, pipeline_config: Union[str, Config], storage_config: Union[str, DatastreamStorage]) -> None:
        # We can pass either a Config object or the path to a config file
        config = pipeline_config
        if isinstance(pipeline_config, str):
            config = Config.load(pipeline_config)
        self.config = config

        # We can pass either a DatastreamStorage object or the path to a config file
        storage = storage_config
        if isinstance(storage_config, str):
            storage = DatastreamStorage.from_config(storage_config)
        self.storage = storage

    @abc.abstractmethod
    def run(self, filepath: Union[str, List[str]]):
        return

    def standardize_dataset(self, raw_mapping: Dict[str, xr.Dataset]) -> xr.Dataset:
        """-------------------------------------------------------------------
        Standardizes the dataset by applying variable name and units 
        conversions as defined in the config. Returns the standardized 
        dataset.

        Args:
            raw_mapping (Dict[str, xr.Dataset]):   The raw xarray dataset mapping.

        Returns:
            xr.Dataset: The standardized dataset.
        -------------------------------------------------------------------"""
        definition = self.config.dataset_definition
        
        raw_datasets = self.reduce_raw_datasets(raw_mapping, definition)

        # Merge only preserves global attributes from the first dataset.
        # Variable attributes are only preserved from the first dataset.
        merged_dataset = xr.merge(raw_datasets)

        # Check required variables are in merged dataset
        self.check_required_variables(merged_dataset, definition)

        # Ensure all variables are initialized. Computed variables, variables
        # that are set statically, and variables that weren't retrieved should
        # be initialized.
        merged_dataset = self.add_static_variables(merged_dataset, definition) 
        merged_dataset = self.add_missing_variables(merged_dataset, definition)

        # Add global and variable attributes to dataset
        merged_dataset = self.add_attrs(merged_dataset, raw_mapping, definition)

        return merged_dataset

    def check_required_variables(self, dataset: xr.Dataset, dod: DatasetDefinition):
        """-------------------------------------------------------------------
        Function to throw an error if a required variable could not be 
        retrieved.

        Args:
        ---
            dataset (xr.Dataset): The dataset to check.
            dod (DatasetDefinition): The DatasetDefinition used to specify 
                                        required variables.

        Raises:
        ---
            Exception: Raises an exception to indicate the variable could not 
                        be retrieved.
        -------------------------------------------------------------------"""
        for variable in dod.coords.values():
            if variable.is_required() and variable.name not in dataset.variables:
                raise Exception(f"Required coordinate variable '{variable.name}' could not be retrieved.")
        for variable in dod.vars.values():
            if variable.is_required() and variable.name not in dataset.variables:
                raise Exception(f"Required variable '{variable.name}' could not be retrieved.")

    def add_static_variables(self, dataset: xr.Dataset, dod: DatasetDefinition) -> xr.Dataset:
        """-------------------------------------------------------------------
        Uses the dataset definition to add static variables (variables that 
        are hard-coded in the config) to the output dataset.

        Args:
        ---
            dataset (xr.Dataset): The dataset to add the variables to
            dod (DatasetDefinition): The DatasetDefinition object to pull data from.

        Returns:
        ---
            xr.Dataset: The original dataset with added variables from the config.
        -------------------------------------------------------------------"""
        coords, data_vars = {}, {}
        for variable in dod.get_static_variables():
            if variable.is_coordinate():
                coords[variable.name] = variable.to_dict()
            else:
                data_vars[variable.name] = variable.to_dict()
        static_ds = xr.Dataset.from_dict({"coords": coords, "data_vars": data_vars})
        return xr.merge([dataset, static_ds])

    def add_missing_variables(self, dataset: xr.Dataset, dod: DatasetDefinition):
        """-------------------------------------------------------------------
        Uses the dataset definition to initialize variables that are defined
        in the dataset definition but did not have input. Uses the appropriate
        shape and _FillValue to initialize each variable.

        Args:
        ---
            dataset (xr.Dataset): The dataset to add the variables to
            dod (DatasetDefinition): The DatasetDefinition to use.

        Returns:
        ---
            xr.Dataset: The original dataset with possible additional variables initialized.
        -------------------------------------------------------------------"""
        coords, data_vars = {}, {}
        for var_name, var_def in dod.vars.items():
            if var_name not in dataset.variables:
                if var_def.is_coordinate():
                    coords[var_name] = var_def.to_dict()
                    shape = dod.dimensions[var_name].length
                    coords[var_name]["data"] = np.full(shape, var_def.get_FillValue())
                else:
                    data_vars[var_name] = var_def.to_dict()
                    shape = [len(dataset[dim_name]) for dim_name in var_def.dims.keys()]
                    data_vars[var_name]["data"] = np.full(shape, var_def.get_FillValue())

        missing_vars_ds = xr.Dataset.from_dict({"coords": coords, "data_vars": data_vars})
        return xr.merge([dataset, missing_vars_ds])

    def add_attrs(self, dataset: xr.Dataset, raw_mapping: Dict[str, xr.Dataset], dod: DatasetDefinition) -> xr.Dataset:
        """-------------------------------------------------------------------
        Adds global and variable-level attributes to the dataset from the 
        DatasetDefinition.

        Args:
            dataset (xr.Dataset): The dataset to add attributes to.
            raw_mapping (Dict[str, xr.Dataset]): The raw dataset mapping. Used
                                                to set the 'input_files' global 
                                                attribute.
            dod (DatasetDefinition): The DatasetDefinition containing the 
                                    attributes to add.

        Returns:
            xr.Dataset: The original dataset with the attributes added.
        -------------------------------------------------------------------"""
        def _set_attr(obj: Any, att_name: str, att_val: Any):
            if hasattr(obj, "attrs"):
                if hasattr(obj.attrs, att_name):
                    prev_val = obj.attrs[att_name]
                    UserWarning(f"Warning: Overriding attribute {att_name}. Previously was '{prev_val}'")
                obj.attrs[att_name] = att_val
            else:
                UserWarning(f"Warning: Object {str(obj)} has no 'attrs' attribute.")

        for att_name, att_value in dod.attrs.items():
            _set_attr(dataset, att_name, att_value)

        for coord, coord_def in dod.coords.items():
            for att_name, att_value in coord_def.attrs.items():
                _set_attr(dataset[coord], att_name, att_value)

        for var, var_def in dod.vars.items():
            for att_name, att_value in var_def.attrs.items():
                _set_attr(dataset[var], att_name, att_value)
        
        dataset.attrs["input_files"] = list(raw_mapping.keys())
        
        history = f"Ran at {datetime.datetime.now().strftime('%Y-%m-%d %H:%M:%S')}"
        dataset.attrs["history"] = history

        return dataset

    def get_previous_dataset(self, dataset: xr.Dataset) -> xr.Dataset:
        """-------------------------------------------------------------------
        Utility method to retrieve the previous set of data for the same 
        datastream as the provided dataset from the DatastreamStorage.

        Args:
        ---
            dataset (xr.Dataset):   The reference dataset that will be used to
                                    search the DatastreamStore for prior data.

        Returns:
        ---
            xr.Dataset: The previous dataset from the DatastreamStorage if it
                        exists, else None.
        -------------------------------------------------------------------"""
        prev_dataset = None
        start_date, start_time = DSUtil.get_start_time(dataset)
        datastream_name = DSUtil.get_datastream_name(dataset, self.config)

        with self.storage.tmp.fetch_previous_file(datastream_name, f'{start_date}.{start_time}') as netcdf_file:
            if netcdf_file:
                prev_dataset = FileHandler.read(netcdf_file, config=self.config)

        return prev_dataset
    
    def store_and_reopen_dataset(self, dataset: xr.Dataset) -> xr.Dataset:
        """-------------------------------------------------------------------
        Writes the dataset to a local netcdf file and then uses the 
        DatastreamStorage object to persist it. 

        Args:
        ---
            dataset (xr.Dataset): The dataset to store.
        
        Returns:
        ---
            xr.Dataset: The dataset after it has been saved to disk and 
                        reopened.
        -------------------------------------------------------------------"""
        reopened_dataset = None

        # TODO: modify storage.save so it can take a dataset or a file path as
        # parameter.  If a dataset is passed, then move the below code to
        # storage to save the dataset for all registered outputs.
        # If a file path is passed, then just perform the storage save is it is now.
        #self.storage.save(dataset)
        #self.storage.save(tmp_path)

        with self.storage.tmp.get_temp_filepath(DSUtil.get_dataset_filename(dataset)) as tmp_path:
            FileHandler.write(dataset, tmp_path)
            self.storage.save(tmp_path)
            reopened_dataset = xr.load_dataset(tmp_path)

        return reopened_dataset<|MERGE_RESOLUTION|>--- conflicted
+++ resolved
@@ -2,11 +2,7 @@
 import datetime
 import numpy as np
 import xarray as xr
-<<<<<<< HEAD
 from typing import Any, Dict, List, Union
-=======
-from typing import Any, Dict
->>>>>>> 9670a21e
 
 from tsdat.utils import DSUtil
 from tsdat.config import (
@@ -185,7 +181,7 @@
                 _set_attr(dataset[var], att_name, att_value)
         
         dataset.attrs["input_files"] = list(raw_mapping.keys())
-        
+
         history = f"Ran at {datetime.datetime.now().strftime('%Y-%m-%d %H:%M:%S')}"
         dataset.attrs["history"] = history
 
@@ -193,7 +189,7 @@
 
     def get_previous_dataset(self, dataset: xr.Dataset) -> xr.Dataset:
         """-------------------------------------------------------------------
-        Utility method to retrieve the previous set of data for the same 
+        Utility method to retrieve the previous set of data for the same
         datastream as the provided dataset from the DatastreamStorage.
 
         Args:
@@ -215,33 +211,27 @@
                 prev_dataset = FileHandler.read(netcdf_file, config=self.config)
 
         return prev_dataset
-    
+
     def store_and_reopen_dataset(self, dataset: xr.Dataset) -> xr.Dataset:
         """-------------------------------------------------------------------
-        Writes the dataset to a local netcdf file and then uses the 
-        DatastreamStorage object to persist it. 
+        Uses the DatastreamStorage object to persist the dataset in all the
+        formats specified in the storage config.
 
         Args:
         ---
             dataset (xr.Dataset): The dataset to store.
-        
-        Returns:
-        ---
-            xr.Dataset: The dataset after it has been saved to disk and 
+
+        Returns:
+        ---
+            xr.Dataset: The dataset after it has been saved to disk and
                         reopened.
         -------------------------------------------------------------------"""
         reopened_dataset = None
 
-        # TODO: modify storage.save so it can take a dataset or a file path as
-        # parameter.  If a dataset is passed, then move the below code to
-        # storage to save the dataset for all registered outputs.
-        # If a file path is passed, then just perform the storage save is it is now.
-        #self.storage.save(dataset)
-        #self.storage.save(tmp_path)
-
-        with self.storage.tmp.get_temp_filepath(DSUtil.get_dataset_filename(dataset)) as tmp_path:
-            FileHandler.write(dataset, tmp_path)
-            self.storage.save(tmp_path)
-            reopened_dataset = xr.load_dataset(tmp_path)
+        saved_paths = self.storage.save(dataset)
+
+        # We are only going to use the first saved path to fetch and re-load
+        with self.storage.tmp.fetch(saved_paths[0]) as tmp_path:
+            reopened_dataset = FileHandler.read(tmp_path)
 
         return reopened_dataset