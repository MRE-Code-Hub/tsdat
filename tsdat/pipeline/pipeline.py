--- conflicted
+++ resolved
@@ -3,11 +3,7 @@
 import datetime
 import numpy as np
 import xarray as xr
-<<<<<<< HEAD
 from typing import Any, Dict, List, Union
-=======
-from typing import Any, Dict, List
->>>>>>> afe59070
 
 from tsdat.utils import DSUtil
 from tsdat.config import (
@@ -217,9 +213,7 @@
                 prev_dataset = FileHandler.read(netcdf_file, config=self.config)
 
         return prev_dataset
-<<<<<<< HEAD
-=======
-    
+
     def reduce_raw_datasets(self, raw_mapping: Dict[str, xr.Dataset], definition: DatasetDefinition) -> List[xr.Dataset]:
         """-------------------------------------------------------------------
         Removes unused variables from each raw dataset in the raw mapping and
@@ -229,14 +223,14 @@
         Args:
         ---
             raw_mapping (Dict[str, xr.Dataset]):    The raw xarray dataset mapping.
-            definition (DatasetDefinition): The DatasetDefinition used to 
+            definition (DatasetDefinition): The DatasetDefinition used to
                                             select the variables to keep.
 
         Returns:
         ---
             List[xr.Dataset]:   A list of reduced datasets.
         -------------------------------------------------------------------"""
-       
+
         def _find_files_with_variable(variable: VariableDefinition) -> List[xr.Dataset]:
             files = []
             variable_name = variable.get_input_name()
@@ -252,7 +246,7 @@
         # Determine which datasets will be used to retrieve variables
         retrieval_rules: Dict[str, List[VariableDefinition]] = {}
         for variable in definition.vars.values():
-            
+
             if variable.has_input():
                 search_func = _find_files_with_variable
 
@@ -263,7 +257,7 @@
                 for filename in filenames:
                     file_rules = retrieval_rules.get(filename, [])
                     retrieval_rules[filename] = file_rules + [variable]
-        
+
         # Build the list of reduced datasets
         reduced_datasets: List[xr.Dataset] = []
         for filename, variable_definitions in retrieval_rules.items():
@@ -277,7 +271,7 @@
         """-------------------------------------------------------------------
         Removes unused variables from the raw dataset provided and keeps only
         the variables and coordinates pertaining to the provided variable
-        definitions. Also performs input to output naming and unit conversions 
+        definitions. Also performs input to output naming and unit conversions
         as defined in the dataset definition.
 
         Args:
@@ -285,7 +279,7 @@
             raw_mapping (Dict[str, xr.Dataset]):    The raw xarray dataset mapping.
             variable_definitions (List[VariableDefinition]):    List of variables to keep.
             definition (DatasetDefinition): The DatasetDefinition used to select the variables to keep.
-        
+
         Returns:
         ---
             xr.Dataset: The reduced dataset.
@@ -293,8 +287,8 @@
         def _retrieve_and_convert(variable: VariableDefinition) -> Dict:
             var_name = variable.get_input_name()
             if var_name in raw_dataset.variables:
-                data_array = raw_dataset[var_name]  
-                
+                data_array = raw_dataset[var_name]
+
                 # Input to output unit conversion
                 data = data_array.values
                 in_units = variable.get_input_units()
@@ -334,7 +328,6 @@
             "data_vars":    data_vars
         }
         return xr.Dataset.from_dict(reduced_dict)
->>>>>>> afe59070
 
     def store_and_reopen_dataset(self, dataset: xr.Dataset) -> xr.Dataset:
         """-------------------------------------------------------------------
