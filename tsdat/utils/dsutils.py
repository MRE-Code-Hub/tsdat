import os
import act
import datetime
import numpy as np
import xarray as xr
import matplotlib.pyplot as plt
from typing import List, Dict, Tuple, Union
from tsdat.constants import ATTS
from tsdat.config import Config, VariableDefinition


class DSUtil:
    """-------------------------------------------------------------------
    Provides helper functions for xarray.Dataset
    -------------------------------------------------------------------"""

    @staticmethod
    def datetime64_to_string(datetime64: Union[np.ndarray, np.datetime64]) -> Tuple[str, str]:
        datetime = act.utils.datetime64_to_datetime()[0]
        return datetime.strftime("%Y%m%d"), datetime.strftime("%H%M%S")

    @staticmethod
    def get_datastream_name(ds: xr.Dataset = None, config: Config = None) -> str:
        assert(ds or config)
        if ds and "datastream" in ds.attrs:
            return ds.attrs["datastream"]
        elif config :
            return config.dataset_definition.datastream
        return None

    @staticmethod
    def get_end_time(ds: xr.Dataset) -> Tuple[str, str]:
        """-------------------------------------------------------------------
        Convenience method to get the end date and time from a xarray 
        dataset.
        -------------------------------------------------------------------"""
        time64 = np.min(ds['time'].data)
        return DSUtil.datetime64_to_string(time64)

    @staticmethod
    def get_fail_max(ds: xr.Dataset, variable_name):
        fail_max = None
        fail_range = ds[variable_name].attrs.get(ATTS.FAIL_RANGE, None)
        if fail_range is not None:
            fail_max = fail_range[-1]
        return fail_max

    @staticmethod
    def get_fail_min(ds: xr.Dataset, variable_name):
        fail_min = None
        fail_range = ds[variable_name].attrs.get(ATTS.FAIL_RANGE, None)
        if fail_range is not None:
            fail_min = fail_range[0]
        return fail_min

    @staticmethod
    def get_fill_value(ds: xr.Dataset, variable_name):
        return ds[variable_name].attrs.get(ATTS.FILL_VALUE, None)

    @staticmethod
    def get_non_qc_variable_names(ds: xr.Dataset) -> List[str]:
        """-------------------------------------------------------------------
        Get a list of all variable names in this dataset that are not
        coordinate variables and not qc variables.
        -------------------------------------------------------------------"""
        varnames = []

        def exclude_qc(variable_name):
            if variable_name.startswith('qc_'):
                return False
            else:
                return True

        varnames = filter(exclude_qc, list(ds.data_vars.keys()))

        return varnames

    @staticmethod
<<<<<<< HEAD
    def get_coordinate_variable_names(ds: xr.Dataset) -> List[str]:
        """-------------------------------------------------------------------
        Get a list of all coordinate variables in this dataset.
        -------------------------------------------------------------------"""
        return list(ds.coords.keys())

=======
    def get_raw_end_time(raw_ds: xr.Dataset, time_var_definition: VariableDefinition) -> Tuple[str, str]:
        """-------------------------------------------------------------------
        Convenience method to get the end date and time from a raw xarray 
        dataset. This uses `time_var_definition.get_input_name()` as the 
        dataset key for the time variable and additionally uses the input's
        `Converter` object if applicable.
        -------------------------------------------------------------------"""
        time_var_name = time_var_definition.get_input_name()
        time_data = raw_ds[time_var_name].values
        
        time64_data = time_var_definition.run_converter(time_data)
        
        end_datetime64 = np.max(time64_data)
        end: datetime.datetime = act.utils.datetime64_to_datetime(end_datetime64)[0]
        return end.strftime("%Y%m%d"), end.strftime("%H%M%S")

    @staticmethod
    def get_raw_start_time(raw_ds: xr.Dataset, time_var_definition: VariableDefinition) -> Tuple[str, str]:
        """-------------------------------------------------------------------
        Convenience method to get the start date and time from a raw xarray 
        dataset. This uses `time_var_definition.get_input_name()` as the 
        dataset key for the time variable and additionally uses the input's
        `Converter` object if applicable.
        -------------------------------------------------------------------"""
        time_var_name = time_var_definition.get_input_name()
        time_data = raw_ds[time_var_name].values
        
        time64_data = time_var_definition.run_converter(time_data)
        
        start_datetime64 = np.min(time64_data)
        start: datetime.datetime = act.utils.datetime64_to_datetime(start_datetime64)[0]
        return start.strftime("%Y%m%d"), start.strftime("%H%M%S")
>>>>>>> d605ec51

    @staticmethod
    def get_shape(ds: xr.Dataset, variable_name):
        """-------------------------------------------------------------------
        Convenience method to provide access to dimension names and their
        lengths in one call.
        -------------------------------------------------------------------"""
        var = ds.get(variable_name)
        dims = []
        lengths = []

        for dim in var.sizes:
            dims.append(dim)
            lengths.append(var.sizes[dim])

        return dims, lengths

    @staticmethod
    def get_start_time(ds: xr.Dataset) -> Tuple[str, str]:
        """-------------------------------------------------------------------
        Convenience method to get the start date and time from a xarray 
        dataset.
        -------------------------------------------------------------------"""
        time64 = np.min(ds['time'].data)
        start = act.utils.datetime64_to_datetime(time64)[0]
        return start.strftime("%Y%m%d"), start.strftime("%H%M%S")

    @staticmethod
    def get_timestamp(dt64: np.datetime64):
        """-------------------------------------------------------------------
        Convert a datetime64 value into a long integer timestamp
        :param dt64: datetime64 object
        :return: timestamp in seconds since 1970-01-01T00:00:00Z
        :rtype: int
        -------------------------------------------------------------------"""
        ts = int((dt64 - np.datetime64('1970-01-01T00:00:00Z')) / np.timedelta64(1, 's'))
        return ts

    @staticmethod
    def get_variables_with_dimension(ds: xr.Dataset, dim_name, include_qc=False):
        """-------------------------------------------------------------------
        Find all variables dimensioned by the given dim.
        Note that this method will only get data variables, NOT coordinate
        variables.
        -------------------------------------------------------------------"""
        variable_names: List[str] = []
        for variable_name in ds.data_vars:
            if include_qc or not variable_name.startswith('qc_'):
                variable = ds.get(variable_name)
                for dim in variable.sizes:
                    if dim == dim_name:
                        variable_names.append(variable_name)
        return variable_names

    @staticmethod
    def get_metadata(ds: xr.Dataset) -> Dict:
        attributes = ds.attrs
        variables = {var_name: ds[var_name].attrs for var_name in ds.variables}
        metadata = {"attributes": attributes, "variables": variables}
        return metadata

    @staticmethod
    def get_warn_max(ds: xr.Dataset, variable_name):
        warn_max = None
        warn_range = ds[variable_name].attrs.get(ATTS.WARN_RANGE, None)
        if warn_range is not None:
            warn_max = warn_range[-1]
        return warn_max

    @staticmethod
    def get_warn_min(ds: xr.Dataset, variable_name):
        warn_min = None
        warn_range = ds[variable_name].attrs.get(ATTS.WARN_RANGE, None)
        if warn_range is not None:
            warn_min = warn_range[0]
        return warn_min

    @staticmethod
    def is_coord_var(ds: xr.Dataset, variable_name):
        """-------------------------------------------------------------------
        :return: True if the given variable is the coordinate variable of a dimension
        :rtype: bool
        -------------------------------------------------------------------"""
        for dim in ds.coords.dims.keys():
            if variable_name == dim:
                return True

        return False

    @staticmethod
    def plot_qc(ds: xr.Dataset, variable_name: str, base_filename: str=None):
        """
        Create a QC plot for the given variable.  This is based on the ACT library:
        https://arm-doe.github.io/ACT/source/auto_examples/plot_qc.html#sphx-glr-source-auto-examples-plot-qc-py

        We provide a convenience wrapper method for basic QC plots of a variable, but
        we recommend to use ACT directly and look at their examples for more complex plots
        like plotting variables in two different datasets.

        TODO: Depending on use cases, we will likely add more arguments to be able to quickly produce
        the most common types of QC plots.
        :param variable_name: The variable to plot
        :param base_filename: The base filename for the image.  Base filename will be prepended
        to .{variable_name}.png
        :return:
        :rtype:
        """

        display = act.plotting.TimeSeriesDisplay(ds, figsize=(15, 10), subplot_shape=(2,))

        # Plot temperature data in top plot
        display.plot(variable_name, subplot_index=(0,))

        # Plot QC data
        display.qc_flag_block_plot(variable_name, subplot_index=(1,))

        # Either display or save the plot, depending upon the parameters passed
        if base_filename:
            filename = f"{base_filename}.{variable_name}.png"
            plt.savefig(filename)
        else:
            plt.show()

    @staticmethod
    def get_plot_filename(dataset: xr.Dataset, plot_description: str, extension: str) -> str:
        """-------------------------------------------------------------------
        Returns the filename for a plot according to MHKIT-Cloud Data 
        standards. The dataset is used to determine the datastream_name and 
        start date/time. The standards dictate that a plot filename should 
        follow the format: `datastream_name.date.time.description.extension`.

        Args:
            dataset (xr.Dataset):   The dataset from which the plot data is
                                    drawn from. This is used to collect the 
                                    datastream_name and start date/time.
            plot_description (str): The description of the plot. Should be 
                                    as brief as possible and contain no 
                                    spaces. Underscores may be used. 
            extension (str):        The file extension for the plot. 

        Returns:
            str: The standardized plot filename.
        """
        datastream_name = DSUtil.get_datastream_name(dataset)
        date, time = DSUtil.get_start_time(dataset)
        return f"{datastream_name}.{date}.{time}.{plot_description}.{extension}"

    @staticmethod
    def get_dataset_filename(dataset: xr.Dataset) -> str:
        """-------------------------------------------------------------------
        Given an xarray dataset this function will return the base filename of
        the dataset according to MHkiT-Cloud data standards. The base filename 
        does not include the directory structure where the file should be 
        saved, only the name of the file itself, e.g.
        z05.ExampleBuoyDatastream.b1.20201230.000000.nc

        Args:
            dataset (xr.Dataset):   The dataset whose filename should be 
                                    generated.

        Returns:
            str: The base filename of the dataset.
        -------------------------------------------------------------------"""
        datastream_name = DSUtil.get_datastream_name(dataset)
        start_date, start_time = DSUtil.get_start_time(dataset)
        return f"{datastream_name}.{start_date}.{start_time}.nc"

    @staticmethod
    def get_raw_filename(raw_dataset: xr.Dataset, old_filename: str, config: Config) -> str:
        """-------------------------------------------------------------------
        Returns the appropriate raw filename of the raw dataset according to 
        MHKIT-Cloud naming conventions. Uses the config object to parse the 
        start date and time from the raw dataset for use in the new filename.

        The new filename will follow the MHKIT-Cloud Data standards for raw 
        filenames, ie: `datastream_name.date.time.raw.old_filename`, where the
        data level used in the datastream_name is `00`. 

        Args:
            raw_dataset (xr.Dataset):   The raw data as an xarray dataset.
            old_filename (str): The name of the original raw file.
            config (Config):    The Config object used to assist reading time
                                data from the raw_dataset.

        Returns:
            str: The standardized filename of the raw file.
        -------------------------------------------------------------------"""
        original_filename = os.path.basename(old_filename)
        b_datastream_name = DSUtil.get_datastream_name(config=config)
        raw_datastream_name = b_datastream_name[:-2] + "00"
        time_var = config.dataset_definition.get_variable('time')
        start_date, start_time = DSUtil.get_raw_start_time(raw_dataset, time_var)
        return f"{raw_datastream_name}.{start_date}.{start_time}.raw.{original_filename}"


    def get_datastream_directory(datastream_name: str, root: str = None) -> str:
        """-------------------------------------------------------------------
        Given the datastream_name and an optional root, returns the path to 
        where the datastream should be located. Does NOT create the directory
        where the datastream should be located.

        Args:
            datastream_name (str):  The name of the datastream whose directory
                                    path should be generated.
            root (str, optional):   The directory to use as the root of the 
                                    directory structure. Defaults to None.

        Returns:
            str:    The path to the directory where the datastream should be 
                    located.
        -------------------------------------------------------------------"""
        location_id = datastream_name.split(".")[0]
        _root = "" if not root else root
        return os.path.join(_root, location_id, datastream_name)

#TODO: Maybe we need a method to be able to quickly dump out a summary of the list of problems with the data.
<|MERGE_RESOLUTION|>--- conflicted
+++ resolved
@@ -1,335 +1,333 @@
-import os
-import act
-import datetime
-import numpy as np
-import xarray as xr
-import matplotlib.pyplot as plt
-from typing import List, Dict, Tuple, Union
-from tsdat.constants import ATTS
-from tsdat.config import Config, VariableDefinition
-
-
-class DSUtil:
-    """-------------------------------------------------------------------
-    Provides helper functions for xarray.Dataset
-    -------------------------------------------------------------------"""
-
-    @staticmethod
-    def datetime64_to_string(datetime64: Union[np.ndarray, np.datetime64]) -> Tuple[str, str]:
-        datetime = act.utils.datetime64_to_datetime()[0]
-        return datetime.strftime("%Y%m%d"), datetime.strftime("%H%M%S")
-
-    @staticmethod
-    def get_datastream_name(ds: xr.Dataset = None, config: Config = None) -> str:
-        assert(ds or config)
-        if ds and "datastream" in ds.attrs:
-            return ds.attrs["datastream"]
-        elif config :
-            return config.dataset_definition.datastream
-        return None
-
-    @staticmethod
-    def get_end_time(ds: xr.Dataset) -> Tuple[str, str]:
-        """-------------------------------------------------------------------
-        Convenience method to get the end date and time from a xarray 
-        dataset.
-        -------------------------------------------------------------------"""
-        time64 = np.min(ds['time'].data)
-        return DSUtil.datetime64_to_string(time64)
-
-    @staticmethod
-    def get_fail_max(ds: xr.Dataset, variable_name):
-        fail_max = None
-        fail_range = ds[variable_name].attrs.get(ATTS.FAIL_RANGE, None)
-        if fail_range is not None:
-            fail_max = fail_range[-1]
-        return fail_max
-
-    @staticmethod
-    def get_fail_min(ds: xr.Dataset, variable_name):
-        fail_min = None
-        fail_range = ds[variable_name].attrs.get(ATTS.FAIL_RANGE, None)
-        if fail_range is not None:
-            fail_min = fail_range[0]
-        return fail_min
-
-    @staticmethod
-    def get_fill_value(ds: xr.Dataset, variable_name):
-        return ds[variable_name].attrs.get(ATTS.FILL_VALUE, None)
-
-    @staticmethod
-    def get_non_qc_variable_names(ds: xr.Dataset) -> List[str]:
-        """-------------------------------------------------------------------
-        Get a list of all variable names in this dataset that are not
-        coordinate variables and not qc variables.
-        -------------------------------------------------------------------"""
-        varnames = []
-
-        def exclude_qc(variable_name):
-            if variable_name.startswith('qc_'):
-                return False
-            else:
-                return True
-
-        varnames = filter(exclude_qc, list(ds.data_vars.keys()))
-
-        return varnames
-
-    @staticmethod
-<<<<<<< HEAD
-    def get_coordinate_variable_names(ds: xr.Dataset) -> List[str]:
-        """-------------------------------------------------------------------
-        Get a list of all coordinate variables in this dataset.
-        -------------------------------------------------------------------"""
-        return list(ds.coords.keys())
-
-=======
-    def get_raw_end_time(raw_ds: xr.Dataset, time_var_definition: VariableDefinition) -> Tuple[str, str]:
-        """-------------------------------------------------------------------
-        Convenience method to get the end date and time from a raw xarray 
-        dataset. This uses `time_var_definition.get_input_name()` as the 
-        dataset key for the time variable and additionally uses the input's
-        `Converter` object if applicable.
-        -------------------------------------------------------------------"""
-        time_var_name = time_var_definition.get_input_name()
-        time_data = raw_ds[time_var_name].values
-        
-        time64_data = time_var_definition.run_converter(time_data)
-        
-        end_datetime64 = np.max(time64_data)
-        end: datetime.datetime = act.utils.datetime64_to_datetime(end_datetime64)[0]
-        return end.strftime("%Y%m%d"), end.strftime("%H%M%S")
-
-    @staticmethod
-    def get_raw_start_time(raw_ds: xr.Dataset, time_var_definition: VariableDefinition) -> Tuple[str, str]:
-        """-------------------------------------------------------------------
-        Convenience method to get the start date and time from a raw xarray 
-        dataset. This uses `time_var_definition.get_input_name()` as the 
-        dataset key for the time variable and additionally uses the input's
-        `Converter` object if applicable.
-        -------------------------------------------------------------------"""
-        time_var_name = time_var_definition.get_input_name()
-        time_data = raw_ds[time_var_name].values
-        
-        time64_data = time_var_definition.run_converter(time_data)
-        
-        start_datetime64 = np.min(time64_data)
-        start: datetime.datetime = act.utils.datetime64_to_datetime(start_datetime64)[0]
-        return start.strftime("%Y%m%d"), start.strftime("%H%M%S")
->>>>>>> d605ec51
-
-    @staticmethod
-    def get_shape(ds: xr.Dataset, variable_name):
-        """-------------------------------------------------------------------
-        Convenience method to provide access to dimension names and their
-        lengths in one call.
-        -------------------------------------------------------------------"""
-        var = ds.get(variable_name)
-        dims = []
-        lengths = []
-
-        for dim in var.sizes:
-            dims.append(dim)
-            lengths.append(var.sizes[dim])
-
-        return dims, lengths
-
-    @staticmethod
-    def get_start_time(ds: xr.Dataset) -> Tuple[str, str]:
-        """-------------------------------------------------------------------
-        Convenience method to get the start date and time from a xarray 
-        dataset.
-        -------------------------------------------------------------------"""
-        time64 = np.min(ds['time'].data)
-        start = act.utils.datetime64_to_datetime(time64)[0]
-        return start.strftime("%Y%m%d"), start.strftime("%H%M%S")
-
-    @staticmethod
-    def get_timestamp(dt64: np.datetime64):
-        """-------------------------------------------------------------------
-        Convert a datetime64 value into a long integer timestamp
-        :param dt64: datetime64 object
-        :return: timestamp in seconds since 1970-01-01T00:00:00Z
-        :rtype: int
-        -------------------------------------------------------------------"""
-        ts = int((dt64 - np.datetime64('1970-01-01T00:00:00Z')) / np.timedelta64(1, 's'))
-        return ts
-
-    @staticmethod
-    def get_variables_with_dimension(ds: xr.Dataset, dim_name, include_qc=False):
-        """-------------------------------------------------------------------
-        Find all variables dimensioned by the given dim.
-        Note that this method will only get data variables, NOT coordinate
-        variables.
-        -------------------------------------------------------------------"""
-        variable_names: List[str] = []
-        for variable_name in ds.data_vars:
-            if include_qc or not variable_name.startswith('qc_'):
-                variable = ds.get(variable_name)
-                for dim in variable.sizes:
-                    if dim == dim_name:
-                        variable_names.append(variable_name)
-        return variable_names
-
-    @staticmethod
-    def get_metadata(ds: xr.Dataset) -> Dict:
-        attributes = ds.attrs
-        variables = {var_name: ds[var_name].attrs for var_name in ds.variables}
-        metadata = {"attributes": attributes, "variables": variables}
-        return metadata
-
-    @staticmethod
-    def get_warn_max(ds: xr.Dataset, variable_name):
-        warn_max = None
-        warn_range = ds[variable_name].attrs.get(ATTS.WARN_RANGE, None)
-        if warn_range is not None:
-            warn_max = warn_range[-1]
-        return warn_max
-
-    @staticmethod
-    def get_warn_min(ds: xr.Dataset, variable_name):
-        warn_min = None
-        warn_range = ds[variable_name].attrs.get(ATTS.WARN_RANGE, None)
-        if warn_range is not None:
-            warn_min = warn_range[0]
-        return warn_min
-
-    @staticmethod
-    def is_coord_var(ds: xr.Dataset, variable_name):
-        """-------------------------------------------------------------------
-        :return: True if the given variable is the coordinate variable of a dimension
-        :rtype: bool
-        -------------------------------------------------------------------"""
-        for dim in ds.coords.dims.keys():
-            if variable_name == dim:
-                return True
-
-        return False
-
-    @staticmethod
-    def plot_qc(ds: xr.Dataset, variable_name: str, base_filename: str=None):
-        """
-        Create a QC plot for the given variable.  This is based on the ACT library:
-        https://arm-doe.github.io/ACT/source/auto_examples/plot_qc.html#sphx-glr-source-auto-examples-plot-qc-py
-
-        We provide a convenience wrapper method for basic QC plots of a variable, but
-        we recommend to use ACT directly and look at their examples for more complex plots
-        like plotting variables in two different datasets.
-
-        TODO: Depending on use cases, we will likely add more arguments to be able to quickly produce
-        the most common types of QC plots.
-        :param variable_name: The variable to plot
-        :param base_filename: The base filename for the image.  Base filename will be prepended
-        to .{variable_name}.png
-        :return:
-        :rtype:
-        """
-
-        display = act.plotting.TimeSeriesDisplay(ds, figsize=(15, 10), subplot_shape=(2,))
-
-        # Plot temperature data in top plot
-        display.plot(variable_name, subplot_index=(0,))
-
-        # Plot QC data
-        display.qc_flag_block_plot(variable_name, subplot_index=(1,))
-
-        # Either display or save the plot, depending upon the parameters passed
-        if base_filename:
-            filename = f"{base_filename}.{variable_name}.png"
-            plt.savefig(filename)
-        else:
-            plt.show()
-
-    @staticmethod
-    def get_plot_filename(dataset: xr.Dataset, plot_description: str, extension: str) -> str:
-        """-------------------------------------------------------------------
-        Returns the filename for a plot according to MHKIT-Cloud Data 
-        standards. The dataset is used to determine the datastream_name and 
-        start date/time. The standards dictate that a plot filename should 
-        follow the format: `datastream_name.date.time.description.extension`.
-
-        Args:
-            dataset (xr.Dataset):   The dataset from which the plot data is
-                                    drawn from. This is used to collect the 
-                                    datastream_name and start date/time.
-            plot_description (str): The description of the plot. Should be 
-                                    as brief as possible and contain no 
-                                    spaces. Underscores may be used. 
-            extension (str):        The file extension for the plot. 
-
-        Returns:
-            str: The standardized plot filename.
-        """
-        datastream_name = DSUtil.get_datastream_name(dataset)
-        date, time = DSUtil.get_start_time(dataset)
-        return f"{datastream_name}.{date}.{time}.{plot_description}.{extension}"
-
-    @staticmethod
-    def get_dataset_filename(dataset: xr.Dataset) -> str:
-        """-------------------------------------------------------------------
-        Given an xarray dataset this function will return the base filename of
-        the dataset according to MHkiT-Cloud data standards. The base filename 
-        does not include the directory structure where the file should be 
-        saved, only the name of the file itself, e.g.
-        z05.ExampleBuoyDatastream.b1.20201230.000000.nc
-
-        Args:
-            dataset (xr.Dataset):   The dataset whose filename should be 
-                                    generated.
-
-        Returns:
-            str: The base filename of the dataset.
-        -------------------------------------------------------------------"""
-        datastream_name = DSUtil.get_datastream_name(dataset)
-        start_date, start_time = DSUtil.get_start_time(dataset)
-        return f"{datastream_name}.{start_date}.{start_time}.nc"
-
-    @staticmethod
-    def get_raw_filename(raw_dataset: xr.Dataset, old_filename: str, config: Config) -> str:
-        """-------------------------------------------------------------------
-        Returns the appropriate raw filename of the raw dataset according to 
-        MHKIT-Cloud naming conventions. Uses the config object to parse the 
-        start date and time from the raw dataset for use in the new filename.
-
-        The new filename will follow the MHKIT-Cloud Data standards for raw 
-        filenames, ie: `datastream_name.date.time.raw.old_filename`, where the
-        data level used in the datastream_name is `00`. 
-
-        Args:
-            raw_dataset (xr.Dataset):   The raw data as an xarray dataset.
-            old_filename (str): The name of the original raw file.
-            config (Config):    The Config object used to assist reading time
-                                data from the raw_dataset.
-
-        Returns:
-            str: The standardized filename of the raw file.
-        -------------------------------------------------------------------"""
-        original_filename = os.path.basename(old_filename)
-        b_datastream_name = DSUtil.get_datastream_name(config=config)
-        raw_datastream_name = b_datastream_name[:-2] + "00"
-        time_var = config.dataset_definition.get_variable('time')
-        start_date, start_time = DSUtil.get_raw_start_time(raw_dataset, time_var)
-        return f"{raw_datastream_name}.{start_date}.{start_time}.raw.{original_filename}"
-
-
-    def get_datastream_directory(datastream_name: str, root: str = None) -> str:
-        """-------------------------------------------------------------------
-        Given the datastream_name and an optional root, returns the path to 
-        where the datastream should be located. Does NOT create the directory
-        where the datastream should be located.
-
-        Args:
-            datastream_name (str):  The name of the datastream whose directory
-                                    path should be generated.
-            root (str, optional):   The directory to use as the root of the 
-                                    directory structure. Defaults to None.
-
-        Returns:
-            str:    The path to the directory where the datastream should be 
-                    located.
-        -------------------------------------------------------------------"""
-        location_id = datastream_name.split(".")[0]
-        _root = "" if not root else root
-        return os.path.join(_root, location_id, datastream_name)
-
-#TODO: Maybe we need a method to be able to quickly dump out a summary of the list of problems with the data.
+import os
+import act
+import datetime
+import numpy as np
+import xarray as xr
+import matplotlib.pyplot as plt
+from typing import List, Dict, Tuple, Union
+from tsdat.constants import ATTS
+from tsdat.config import Config, VariableDefinition
+
+
+class DSUtil:
+    """-------------------------------------------------------------------
+    Provides helper functions for xarray.Dataset
+    -------------------------------------------------------------------"""
+
+    @staticmethod
+    def datetime64_to_string(datetime64: Union[np.ndarray, np.datetime64]) -> Tuple[str, str]:
+        datetime = act.utils.datetime64_to_datetime()[0]
+        return datetime.strftime("%Y%m%d"), datetime.strftime("%H%M%S")
+
+    @staticmethod
+    def get_datastream_name(ds: xr.Dataset = None, config: Config = None) -> str:
+        assert(ds or config)
+        if ds and "datastream" in ds.attrs:
+            return ds.attrs["datastream"]
+        elif config :
+            return config.dataset_definition.datastream
+        return None
+
+    @staticmethod
+    def get_end_time(ds: xr.Dataset) -> Tuple[str, str]:
+        """-------------------------------------------------------------------
+        Convenience method to get the end date and time from a xarray
+        dataset.
+        -------------------------------------------------------------------"""
+        time64 = np.min(ds['time'].data)
+        return DSUtil.datetime64_to_string(time64)
+
+    @staticmethod
+    def get_fail_max(ds: xr.Dataset, variable_name):
+        fail_max = None
+        fail_range = ds[variable_name].attrs.get(ATTS.FAIL_RANGE, None)
+        if fail_range is not None:
+            fail_max = fail_range[-1]
+        return fail_max
+
+    @staticmethod
+    def get_fail_min(ds: xr.Dataset, variable_name):
+        fail_min = None
+        fail_range = ds[variable_name].attrs.get(ATTS.FAIL_RANGE, None)
+        if fail_range is not None:
+            fail_min = fail_range[0]
+        return fail_min
+
+    @staticmethod
+    def get_fill_value(ds: xr.Dataset, variable_name):
+        return ds[variable_name].attrs.get(ATTS.FILL_VALUE, None)
+
+    @staticmethod
+    def get_non_qc_variable_names(ds: xr.Dataset) -> List[str]:
+        """-------------------------------------------------------------------
+        Get a list of all variable names in this dataset that are not
+        coordinate variables and not qc variables.
+        -------------------------------------------------------------------"""
+        varnames = []
+
+        def exclude_qc(variable_name):
+            if variable_name.startswith('qc_'):
+                return False
+            else:
+                return True
+
+        varnames = filter(exclude_qc, list(ds.data_vars.keys()))
+
+        return varnames
+
+    @staticmethod
+    def get_raw_end_time(raw_ds: xr.Dataset, time_var_definition: VariableDefinition) -> Tuple[str, str]:
+        """-------------------------------------------------------------------
+        Convenience method to get the end date and time from a raw xarray
+        dataset. This uses `time_var_definition.get_input_name()` as the
+        dataset key for the time variable and additionally uses the input's
+        `Converter` object if applicable.
+        -------------------------------------------------------------------"""
+        time_var_name = time_var_definition.get_input_name()
+        time_data = raw_ds[time_var_name].values
+
+        time64_data = time_var_definition.run_converter(time_data)
+
+        end_datetime64 = np.max(time64_data)
+        end: datetime.datetime = act.utils.datetime64_to_datetime(end_datetime64)[0]
+        return end.strftime("%Y%m%d"), end.strftime("%H%M%S")
+
+    @staticmethod
+    def get_raw_start_time(raw_ds: xr.Dataset, time_var_definition: VariableDefinition) -> Tuple[str, str]:
+        """-------------------------------------------------------------------
+        Convenience method to get the start date and time from a raw xarray
+        dataset. This uses `time_var_definition.get_input_name()` as the
+        dataset key for the time variable and additionally uses the input's
+        `Converter` object if applicable.
+        -------------------------------------------------------------------"""
+        time_var_name = time_var_definition.get_input_name()
+        time_data = raw_ds[time_var_name].values
+
+        time64_data = time_var_definition.run_converter(time_data)
+
+        start_datetime64 = np.min(time64_data)
+        start: datetime.datetime = act.utils.datetime64_to_datetime(start_datetime64)[0]
+        return start.strftime("%Y%m%d"), start.strftime("%H%M%S")
+
+    @staticmethod
+    def get_coordinate_variable_names(ds: xr.Dataset) -> List[str]:
+        """-------------------------------------------------------------------
+        Get a list of all coordinate variables in this dataset.
+        -------------------------------------------------------------------"""
+        return list(ds.coords.keys())
+
+    @staticmethod
+    def get_shape(ds: xr.Dataset, variable_name):
+        """-------------------------------------------------------------------
+        Convenience method to provide access to dimension names and their
+        lengths in one call.
+        -------------------------------------------------------------------"""
+        var = ds.get(variable_name)
+        dims = []
+        lengths = []
+
+        for dim in var.sizes:
+            dims.append(dim)
+            lengths.append(var.sizes[dim])
+
+        return dims, lengths
+
+    @staticmethod
+    def get_start_time(ds: xr.Dataset) -> Tuple[str, str]:
+        """-------------------------------------------------------------------
+        Convenience method to get the start date and time from a xarray
+        dataset.
+        -------------------------------------------------------------------"""
+        time64 = np.min(ds['time'].data)
+        start = act.utils.datetime64_to_datetime(time64)[0]
+        return start.strftime("%Y%m%d"), start.strftime("%H%M%S")
+
+    @staticmethod
+    def get_timestamp(dt64: np.datetime64):
+        """-------------------------------------------------------------------
+        Convert a datetime64 value into a long integer timestamp
+        :param dt64: datetime64 object
+        :return: timestamp in seconds since 1970-01-01T00:00:00Z
+        :rtype: int
+        -------------------------------------------------------------------"""
+        ts = int((dt64 - np.datetime64('1970-01-01T00:00:00Z')) / np.timedelta64(1, 's'))
+        return ts
+
+    @staticmethod
+    def get_variables_with_dimension(ds: xr.Dataset, dim_name, include_qc=False):
+        """-------------------------------------------------------------------
+        Find all variables dimensioned by the given dim.
+        Note that this method will only get data variables, NOT coordinate
+        variables.
+        -------------------------------------------------------------------"""
+        variable_names: List[str] = []
+        for variable_name in ds.data_vars:
+            if include_qc or not variable_name.startswith('qc_'):
+                variable = ds.get(variable_name)
+                for dim in variable.sizes:
+                    if dim == dim_name:
+                        variable_names.append(variable_name)
+        return variable_names
+
+    @staticmethod
+    def get_metadata(ds: xr.Dataset) -> Dict:
+        attributes = ds.attrs
+        variables = {var_name: ds[var_name].attrs for var_name in ds.variables}
+        metadata = {"attributes": attributes, "variables": variables}
+        return metadata
+
+    @staticmethod
+    def get_warn_max(ds: xr.Dataset, variable_name):
+        warn_max = None
+        warn_range = ds[variable_name].attrs.get(ATTS.WARN_RANGE, None)
+        if warn_range is not None:
+            warn_max = warn_range[-1]
+        return warn_max
+
+    @staticmethod
+    def get_warn_min(ds: xr.Dataset, variable_name):
+        warn_min = None
+        warn_range = ds[variable_name].attrs.get(ATTS.WARN_RANGE, None)
+        if warn_range is not None:
+            warn_min = warn_range[0]
+        return warn_min
+
+    @staticmethod
+    def is_coord_var(ds: xr.Dataset, variable_name):
+        """-------------------------------------------------------------------
+        :return: True if the given variable is the coordinate variable of a dimension
+        :rtype: bool
+        -------------------------------------------------------------------"""
+        for dim in ds.coords.dims.keys():
+            if variable_name == dim:
+                return True
+
+        return False
+
+    @staticmethod
+    def plot_qc(ds: xr.Dataset, variable_name: str, base_filename: str=None):
+        """
+        Create a QC plot for the given variable.  This is based on the ACT library:
+        https://arm-doe.github.io/ACT/source/auto_examples/plot_qc.html#sphx-glr-source-auto-examples-plot-qc-py
+
+        We provide a convenience wrapper method for basic QC plots of a variable, but
+        we recommend to use ACT directly and look at their examples for more complex plots
+        like plotting variables in two different datasets.
+
+        TODO: Depending on use cases, we will likely add more arguments to be able to quickly produce
+        the most common types of QC plots.
+        :param variable_name: The variable to plot
+        :param base_filename: The base filename for the image.  Base filename will be prepended
+        to .{variable_name}.png
+        :return:
+        :rtype:
+        """
+
+        display = act.plotting.TimeSeriesDisplay(ds, figsize=(15, 10), subplot_shape=(2,))
+
+        # Plot temperature data in top plot
+        display.plot(variable_name, subplot_index=(0,))
+
+        # Plot QC data
+        display.qc_flag_block_plot(variable_name, subplot_index=(1,))
+
+        # Either display or save the plot, depending upon the parameters passed
+        if base_filename:
+            filename = f"{base_filename}.{variable_name}.png"
+            plt.savefig(filename)
+        else:
+            plt.show()
+
+    @staticmethod
+    def get_plot_filename(dataset: xr.Dataset, plot_description: str, extension: str) -> str:
+        """-------------------------------------------------------------------
+        Returns the filename for a plot according to MHKIT-Cloud Data
+        standards. The dataset is used to determine the datastream_name and
+        start date/time. The standards dictate that a plot filename should
+        follow the format: `datastream_name.date.time.description.extension`.
+
+        Args:
+            dataset (xr.Dataset):   The dataset from which the plot data is
+                                    drawn from. This is used to collect the
+                                    datastream_name and start date/time.
+            plot_description (str): The description of the plot. Should be
+                                    as brief as possible and contain no
+                                    spaces. Underscores may be used.
+            extension (str):        The file extension for the plot.
+
+        Returns:
+            str: The standardized plot filename.
+        """
+        datastream_name = DSUtil.get_datastream_name(dataset)
+        date, time = DSUtil.get_start_time(dataset)
+        return f"{datastream_name}.{date}.{time}.{plot_description}.{extension}"
+
+    @staticmethod
+    def get_dataset_filename(dataset: xr.Dataset) -> str:
+        """-------------------------------------------------------------------
+        Given an xarray dataset this function will return the base filename of
+        the dataset according to MHkiT-Cloud data standards. The base filename
+        does not include the directory structure where the file should be
+        saved, only the name of the file itself, e.g.
+        z05.ExampleBuoyDatastream.b1.20201230.000000.nc
+
+        Args:
+            dataset (xr.Dataset):   The dataset whose filename should be
+                                    generated.
+
+        Returns:
+            str: The base filename of the dataset.
+        -------------------------------------------------------------------"""
+        datastream_name = DSUtil.get_datastream_name(dataset)
+        start_date, start_time = DSUtil.get_start_time(dataset)
+        return f"{datastream_name}.{start_date}.{start_time}.nc"
+
+    @staticmethod
+    def get_raw_filename(raw_dataset: xr.Dataset, old_filename: str, config: Config) -> str:
+        """-------------------------------------------------------------------
+        Returns the appropriate raw filename of the raw dataset according to
+        MHKIT-Cloud naming conventions. Uses the config object to parse the
+        start date and time from the raw dataset for use in the new filename.
+
+        The new filename will follow the MHKIT-Cloud Data standards for raw
+        filenames, ie: `datastream_name.date.time.raw.old_filename`, where the
+        data level used in the datastream_name is `00`.
+
+        Args:
+            raw_dataset (xr.Dataset):   The raw data as an xarray dataset.
+            old_filename (str): The name of the original raw file.
+            config (Config):    The Config object used to assist reading time
+                                data from the raw_dataset.
+
+        Returns:
+            str: The standardized filename of the raw file.
+        -------------------------------------------------------------------"""
+        original_filename = os.path.basename(old_filename)
+        b_datastream_name = DSUtil.get_datastream_name(config=config)
+        raw_datastream_name = b_datastream_name[:-2] + "00"
+        time_var = config.dataset_definition.get_variable('time')
+        start_date, start_time = DSUtil.get_raw_start_time(raw_dataset, time_var)
+        return f"{raw_datastream_name}.{start_date}.{start_time}.raw.{original_filename}"
+
+
+    def get_datastream_directory(datastream_name: str, root: str = None) -> str:
+        """-------------------------------------------------------------------
+        Given the datastream_name and an optional root, returns the path to
+        where the datastream should be located. Does NOT create the directory
+        where the datastream should be located.
+
+        Args:
+            datastream_name (str):  The name of the datastream whose directory
+                                    path should be generated.
+            root (str, optional):   The directory to use as the root of the
+                                    directory structure. Defaults to None.
+
+        Returns:
+            str:    The path to the directory where the datastream should be
+                    located.
+        -------------------------------------------------------------------"""
+        location_id = datastream_name.split(".")[0]
+        _root = "" if not root else root
+        return os.path.join(_root, location_id, datastream_name)
+
+#TODO: Maybe we need a method to be able to quickly dump out a summary of the list of problems with the data.